# Changelog

All notable changes to this project will be documented in this file.

<<<<<<< HEAD
## [0.15.0] - 2025-10-31

### Added - Automatic Energy Trading 🤖

This release introduces **automatic automation generation** for fully automatic battery trading with complete observability and user control.

#### Core Features
- **Automation Script Generator** (`automation_helper.py`)
  - `AutomationScriptGenerator` class for generating Sungrow control automations
  - Pre-built YAML templates for discharge and charging control
  - Dynamic entity ID substitution for user configuration
  - Ready-to-use automation YAML with proper Jinja2 escaping

- **Service Calls for Automation Management**
  - `battery_energy_trading.generate_automation_scripts` - Generate automation YAML tailored to user's configuration
  - `battery_energy_trading.force_refresh` - Force immediate recalculation of charge/discharge slots
  - Services registered in `async_setup` per Home Assistant best practices
  - Event firing (`battery_energy_trading_automation_generated`) for UI notification
  - Optional `config_entry_id` parameter with auto-detection fallback

- **Automation Status Monitoring**
  - `sensor.battery_energy_trading_automation_status` - Real-time automation execution status
  - States: `Idle`, `Active - Discharging`, `Active - Charging`, `Unknown`
  - Attributes: `last_action`, `last_action_time`, `next_scheduled_action`, `automation_active`
  - Coordinator-based tracking for accurate state representation

- **Coordinator Action Tracking**
  - `record_action()` method - Track automation state changes with timestamp
  - `clear_action()` method - Reset automation status when returning to self-consumption
  - Action data included in coordinator updates for all entities
  - ISO timestamp formatting for consistent datetime handling

#### Dashboard Enhancements
- **Automation Management Section**
  - "Generate Automation Scripts" button
  - "Force Refresh Calculations" button
  - Direct service calls from dashboard UI

- **Automation Status Cards**
  - Automation status sensor in Current Status section
  - Detailed status card showing last action, timestamps, next scheduled action
  - Real-time updates via coordinator polling

#### Documentation
- **Comprehensive Automatic Trading Guide** (`docs/user-guide/automatic-trading-setup.md`)
  - Step-by-step setup instructions
  - Automation logic explanations
  - Testing procedures (dry run and live testing)
  - Troubleshooting guide
  - Best practices for solar-first and grid trading strategies
  - Customization examples

- **Updated Integration Guides**
  - Sungrow guide links to automatic setup
  - Dashboard entity reference includes new entities and services
  - Updated docs README with new guide

### Changed
- **Service Registration Architecture**: Services now registered in `async_setup` instead of `async_setup_entry` (Home Assistant best practice)
  - Allows service validation even without loaded config entries
  - Provides informative errors when configuration is missing
  - Consistent with HA core integration patterns

### Testing
- **Integration Tests** (`test_integration_automation.py`)
  - 8 comprehensive integration tests covering end-to-end flows
  - Full setup flow testing (async_setup → async_setup_entry → services)
  - Coordinator action tracking with sensor updates
  - Service call sequences (simulating dashboard button clicks)
  - End-to-end automation monitoring (10-step workflow test)
  - **Total test count**: 258 tests (all passing)

### Technical Details
- **Sensor Count**: 5 sensors (was 4) - added automation_status sensor
- **Service Count**: 3 services (was 1) - added generate_automation_scripts, force_refresh
- **Coordinator Fields**: 5 tracking fields - last_action, last_action_time, automation_active, next_discharge_slot, next_charge_slot
- **Test Coverage**: Maintained at 90%+ with 8 new integration tests
- **Code Quality**: All pre-commit hooks passing (ruff, mypy, bandit)

### Files Changed
- **New Files**:
  - `custom_components/battery_energy_trading/automation_helper.py`
  - `docs/user-guide/automatic-trading-setup.md`
  - `tests/test_automation_helper.py`
  - `tests/test_integration_automation.py`

- **Modified Files**:
  - `custom_components/battery_energy_trading/__init__.py` (service registration refactor)
  - `custom_components/battery_energy_trading/services.yaml` (new services)
  - `custom_components/battery_energy_trading/sensor.py` (AutomationStatusSensor)
  - `custom_components/battery_energy_trading/const.py` (SENSOR_AUTOMATION_STATUS)
  - `custom_components/battery_energy_trading/coordinator.py` (action tracking)
  - `dashboards/battery_energy_trading_dashboard.yaml` (automation cards)
  - `docs/integrations/sungrow.md` (automatic setup link)
  - `docs/user-guide/dashboard-entity-reference.md` (new entities/services)
  - `docs/README.md` (updated index)
  - `tests/test_init.py` (updated service tests)
  - `tests/test_sensors.py` (updated sensor count)
  - `tests/test_coordinator.py` (action tracking tests)

### User Impact
This release makes automatic battery trading **significantly easier** to set up:
- **Before**: Users manually write complex automations from examples (30-60 minutes)
- **After**: Service generates tailored automations automatically (5 minutes)
- **Monitoring**: Full visibility into automation status and last actions
- **Control**: Dashboard buttons for generation and refresh

### Upgrade Notes
No breaking changes. Existing setups continue to work unchanged. New features are opt-in via dashboard buttons or service calls.

---
=======
## [0.12.0] - 2025-10-07

### Changes

- test: add comprehensive coordinator tests to improve coverage
- fix: run ruff format to fix code formatting
- fix: add backward-compatible ServiceCall helper for HA version compatibility
- fix: resolve test failures for Python 3.13 compatibility
- fix: resolve ruff linting errors for Python 3.13
- fix: upgrade to Python 3.13 for CI and latest dependencies
- fix: correct ruff.toml configuration syntax
- docs: update documentation for v0.14.0 release
- docs: add coverage and implementation summary reports
- feat: implement all code review recommendations and quality improvements
- fix: resolve test failures and add comprehensive code review
- refactor: consolidate base entity helpers and improve testing infrastructure
- docs: add executive refactoring summary with metrics and deployment plan
- docs: add comprehensive manual testing guide for Home Assistant integration
- docs: add comprehensive refactoring documentation for base entity consolidation
- refactor(binary_sensor): make BatteryTradingBinarySensor inherit from BatteryTradingBaseEntity
- refactor(sensor): make BatteryTradingSensor inherit from BatteryTradingBaseEntity
- feat: add three user-configurable parameters for arbitrage and battery monitoring
- feat: update arbitrage efficiency to 70% (30% loss) for realistic calculations
- feat: add partial slot discharge and user-configurable battery reserve (v0.12.0)
- feat: combine consecutive time slots for optimal battery management (v0.11.0)
- fix: complete dashboard Jinja2 template removal
- fix: replace Jinja2 templates with manual Nord Pool entity ID in dashboard

>>>>>>> 42a75998

## [0.14.0] - 2025-10-06

### Added
- **DataUpdateCoordinator Implementation** ⭐ (Home Assistant Silver Tier Requirement)
  - New `coordinator.py` module with `BatteryEnergyTradingCoordinator` class
  - Centralized Nord Pool data fetching with 60-second polling interval
  - All entities now inherit from `CoordinatorEntity` for efficient data updates
  - Proper error handling with `UpdateFailed` exceptions
  - **Impact**: 75% reduction in Nord Pool sensor access, better performance, no race conditions

- **Internationalization Support**
  - German translation (`translations/de.json`)
  - Norwegian translation (`translations/no.json`)
  - Swedish translation (`translations/sv.json`)
  - Full config flow and error message translations

- **Modern Development Tools**
  - `ruff.toml` - Fast Python linter and formatter configuration (replaces black/isort)
  - `.pre-commit-config.yaml` - Pre-commit hooks for automated quality checks (ruff, mypy, bandit, YAML/JSON validation)
  - Coverage badge generation in CI/CD
  - PR coverage comments with change tracking
  - Security scanning with bandit
  - Type checking with mypy

- **Comprehensive Documentation**
  - `CODE_REVIEW_REPORT.md` (1,200+ lines) - Complete code quality analysis
  - `COVERAGE_REPORT.md` - Detailed test coverage breakdown by module
  - `IMPLEMENTATION_SUMMARY.md` - Implementation metrics and verification

### Changed
- **Base Entity Architecture**: `BatteryTradingBaseEntity` now optionally inherits from `CoordinatorEntity`
  - Backward compatible - entities without coordinator still work
  - Coordinator parameter added to all entity platform constructors
  - Integration setup now creates and initializes coordinator

- **Test Infrastructure**
  - All 233 tests updated to support coordinator architecture
  - `mock_coordinator` fixture added to `conftest.py`
  - Fixed `hass.data` to use real dict instead of MagicMock
  - Updated all sensor and binary sensor test fixtures

- **CI/CD Pipeline**
  - Lint job now uses ruff instead of black/isort
  - Added mypy type checking step
  - Added bandit security scanning
  - Coverage reporting with badges and PR comments
  - Coverage thresholds enforced (90% green, 70% orange)

### Fixed
- **Critical Test Failures**
  - Missing `CONF_SOLAR_POWER_ENTITY` import in sensor.py (caused 3 test failures)
  - Sungrow helper test false positives due to generic entity name matches

### Technical
- **Home Assistant Quality Scale**: Achieved **Silver Tier** qualification
  - ✅ DataUpdateCoordinator implemented
  - ✅ 90.51% test coverage (exceeds 90% requirement)
  - ✅ 100% type hint coverage
  - ✅ Comprehensive docstrings
  - ✅ All platforms async
  - ✅ Proper unique IDs and device registry

- **Test Coverage**: 90.51% overall (233/233 tests passing)
  - 5 modules at 100% coverage (__init__.py, base_entity.py, const.py, number.py, switch.py)
  - 4 modules >90% coverage (binary_sensor.py 94.56%, sungrow_helper.py 92.59%, sensor.py 90.94%, config_flow.py 90.55%)
  - 2 modules needing improvement (energy_optimizer.py 84.38%, coordinator.py 73.53%)

- **Code Quality**
  - Zero security vulnerabilities (bandit scan)
  - Zero linting errors (ruff)
  - 100% type coverage (mypy)
  - Pre-commit hooks prevent quality regressions

### Performance
- **Before**: Multiple independent polls to Nord Pool sensor, potential race conditions
- **After**: Single coordinated 60-second poll, all entities share same data
- **Improvement**: ~75% reduction in Nord Pool sensor access, better UI responsiveness, lower CPU usage

### Breaking Changes
**None** - All changes are backward compatible:
- ✅ Entity IDs unchanged
- ✅ Entity names unchanged
- ✅ Configuration flow unchanged
- ✅ All existing automations continue to work
- ✅ Dashboard templates remain compatible

### Developer Experience
- ✅ Automated linting and formatting (ruff)
- ✅ Pre-commit hooks catch issues before commit
- ✅ Type checking ensures type safety
- ✅ Security scanning prevents vulnerabilities
- ✅ Coverage reporting tracks test quality
- ✅ Comprehensive documentation for onboarding

## [0.13.0] - 2025-10-02

### Added
- **Three New User-Configurable Parameters**:
  - `number.battery_energy_trading_min_arbitrage_profit` - Minimum profit threshold for arbitrage detection (0.0-5.0 EUR, default 0.50)
  - `number.battery_energy_trading_battery_efficiency` - Round-trip battery efficiency for calculations (50%-95%, default 70%)
  - `number.battery_energy_trading_battery_low_threshold` - Customizable battery low warning trigger (5%-30%, default 15%)

### Changed
- **Battery Low Sensor**: Now uses configurable threshold instead of hardcoded 15%
  - Allows users to customize when low battery warning triggers
  - Entity name simplified from "Battery Below 15%" to "Battery Low"
- **Arbitrage Detection**: Now uses user-configured minimum profit and efficiency values
  - Previously used hardcoded values, now fully customizable from dashboard
  - Efficiency parameter enables calibration based on actual battery performance
- **Dashboard Updates**:
  - Added all three new number entities to dashboard
  - Reorganized "Battery Settings" section with new performance parameters
  - Updated "Price Thresholds" section title to include arbitrage

### Technical
- Added `NUMBER_MIN_ARBITRAGE_PROFIT`, `NUMBER_BATTERY_EFFICIENCY`, `NUMBER_BATTERY_LOW_THRESHOLD` constants
- Updated `ArbitrageOpportunitiesSensor` to read and pass configurable efficiency and min profit
- Updated `BatteryLowSensor` to use configurable threshold
- Dashboard now displays 13 number entities (was 10)

## [0.12.0] - 2025-10-02

### Added
- **Partial Slot Discharge**: Automatically reduces discharge amount when battery runs low to respect minimum reserve
  - Prevents battery from discharging below user-configured minimum level (10-50%, default 25%)
  - Applies to both individual slots and combined consecutive periods
  - Slot metadata includes `partial_discharge: true` flag when applied
  - Logs reduction amount and reason for transparency

### Changed
- **User-Configurable Battery Reserve**: Minimum battery level parameter now controls slot combination and partial discharge
  - Previously hardcoded to 10%, now uses dashboard-configurable value (10-50%, default 25%)
  - Configured via `number.battery_energy_trading_min_battery_level` entity
  - Visible in dashboard under "Battery Settings" → "Minimum Battery Discharge Level"
- **Arbitrage Efficiency**: Default round-trip efficiency updated from 90% to 70% (30% loss)
  - Reflects realistic energy losses from charging/discharging/inverter conversions
  - Makes arbitrage profit calculations more conservative and accurate
  - Breakdown: charging losses (~10%), discharging losses (~10%), inverter losses (~5-10%)
- Slot combination now respects user's battery protection settings
- Weighted price calculation improved for combined slots

### Technical
- `select_discharge_slots()` now accepts `min_battery_reserve_percent` parameter
- `_combine_consecutive_slots()` respects battery reserve constraints
- `_merge_slot_group()` implements partial discharge logic
- Discharge sensor retrieves and passes minimum battery level to optimizer

## [0.11.0] - 2025-10-02

### Added
- **Smart Slot Combination**: Consecutive profitable time slots are now automatically combined into longer discharge/charge periods
  - Example: Four consecutive 15-minute slots (20:00-21:00) are merged into a single 1-hour period
  - Preserves total energy, revenue/cost, and battery state across merged periods
  - Reduces number of inverter mode changes for better battery health
  - Tracked via `slot_count` attribute showing how many original slots were combined

### Fixed
- **Dashboard Configuration Card**: Fixed entity attribute display using proper markdown template syntax instead of unsupported `type: attribute` rows
  - Configuration card now uses markdown card with Jinja2 templates
  - Displays Nord Pool entity, battery entities, and solar entities correctly
  - Shows all configured entity IDs in copyable format

### Changed
- Discharge and charging slot selection now returns combined consecutive periods
- Dashboard configuration card redesigned with better visual hierarchy
- Slot metadata now includes `slot_count` to track merged periods

## [0.10.1] - 2025-10-01

### Fixed
- **Critical**: Entity IDs now predictable - added `suggested_object_id` to all entity classes for consistent dashboard integration
- **Critical**: Entity naming - simplified binary sensor names to match expected entity_id format
- **Critical**: Version sync completion - added VERSION import to switch.py, number.py, base_entity.py

### Added
- **Dashboard Enhancement**: Nord Pool price chart now overlays discharge/charge time slots with color-coded highlights
  - Red shaded areas show selected discharge slots (high price periods)
  - Green shaded areas show selected charging slots (low price periods)
  - Provides visual confirmation of optimization strategy at a glance

### Changed
- All entities now use `suggested_object_id` pattern: `{domain}_{entity_type}`
- Binary sensor names simplified (e.g., "Forced Discharge Active" → "Forced Discharge")
- Entity IDs are now consistent across installations: `sensor.battery_energy_trading_configuration`
- Dashboard price chart title updated to reflect overlay functionality

## [0.10.0] - 2025-10-01

### Changes

- fix: resolve Hassfest validation errors for CI
- fix: comprehensive code quality improvements and performance optimizations
- docs: update implementation summary with integration test coverage
- test: add comprehensive integration tests for multi-peak discharge logic
- test: fix battery state projection tests and improve test imports
- feat: implement intelligent multi-peak discharge with battery state projection
- docs: add comprehensive refactoring summary document
- docs: update CLAUDE.md with dashboard features and configuration sensor
- feat: add dashboard setup wizard to config flow
- feat: add automatic Nord Pool entity detection for dashboard
- feat: enhance dashboard with detailed time slot visibility and complete attribute coverage
- docs: add comprehensive refactoring documentation for Sungrow entity detection
- refactor: improve Sungrow entity detection accuracy based on actual modbus integration


## [0.9.0] - 2025-10-01

### Changes

- docs: add comprehensive Sungrow entity reference with modbus training data
- feat: enhance dashboard with multi-day optimization switch and detailed metrics
- docs: update release process to reflect automated workflow with repository_dispatch [skip ci]
- fix: enable automatic release workflow triggering via repository_dispatch

## [0.8.0] - 2025-10-01

### Fixed
- **Critical**: Version sync - sw_version now reads from manifest.json automatically in sensor.py and binary_sensor.py (completed in v0.8.1 for all platforms)
- **Critical**: Input validation - battery level/capacity/rate now clamped to safe ranges
- **Critical**: Division by zero - added validation for zero discharge/charge rates
- **Critical**: Cache memory leak - expired cache entries now cleaned up automatically
- **High**: Magic numbers - arbitrage threshold extracted to const.py
- **High**: Solar forecast performance - optimized datetime lookups (~66% faster)

### Changed
- Solar forecast datetime matching now uses normalized key lookups (O(1) instead of O(n))
- Cache cleanup runs automatically on each access to prevent unbounded memory growth
- `_validate_inputs()` method ensures all numeric inputs are within valid ranges

### Added
- 8 new error path tests for input validation
- Cache cleanup validation tests
- Solar forecast malformed data handling tests

### Performance
- Solar forecast processing: ~0.01ms average (from ~0.03ms)
- Cache hit rate: Excellent with 5-minute TTL
- Memory usage: Bounded with automatic cleanup

### Testing
- Total test count: 32 (all passing)
- New test coverage: Input validation, cache management, error handling


## [0.7.0] - 2025-10-01

### Changes

- feat: major performance and reliability improvements


## [0.6.1] - 2025-10-01

### Changes

- fix: critical entity registration and configuration bugs


## [0.6.0] - 2025-10-01

### Changes

- fix: add device_info to all entity classes for proper registration
- fix: add tag_name parameter to GitHub release action
- feat: add workflow_dispatch trigger to release workflow for manual releases


## [0.5.3] - 2025-10-01

### Changes

- fix: improve Sungrow entity detection and code organization
- fix: auto-release workflow now properly bumps versions from latest tag
- fix: update Sungrow entity detection patterns to match actual entity names


## [0.5.2] - 2025-10-01

### Changes

- chore: bump version to 0.5.1
- fix: remove extra optimizer argument from ForcedDischargeSensor
- fix: remove invalid 'attribute' card types from dashboard


## [0.5.0] - 2025-10-01

### Changes

- chore: bump version to 0.4.1
- ci: ignore brands validation check in HACS action
- fix: update config_flow.py to use _KW suffix constants
- feat: add Nord Pool price chart to dashboard


## [0.4.0] - 2025-10-01

### Changes

- fix: add _KW suffix to discharge and charge rate constants
- ci: add automatic release workflow on main branch commits
- docs: add HACS quick add badge to installation section
- chore: add HMB battery logo
- docs: add development status warning to README
- chore: remove temporary HACS_SETUP.md and update gitignore
- docs: add HACS validation setup instructions
- feat: major code quality improvements and Nord Pool validation
- feat: add direct Sungrow power control automations
- feat: add pre-built dashboard and Sungrow integration support
- refactor: improve code quality and add configurable rates (v0.3.0)
- feat: add automation switches and solar-first mode (v0.2.0)
- feat: intelligent 15-minute slot selection for discharge/charge
- feat: initial release of Battery Energy Trading integration


The format is based on [Keep a Changelog](https://keepachangelog.com/en/1.0.0/),
and this project adheres to [Semantic Versioning](https://semver.org/spec/v2.0.0.html).

## [0.3.0] - 2025-01-10

### Added
- **Base entity class** - Shared `BatteryTradingBaseEntity` with common helper methods
- **Configurable charge/discharge rates** - Number entities for battery charge rate (1-20 kW) and discharge rate (1-20 kW)
- **Improved error handling** - Enhanced logging and safe attribute access
- **Better observability** - Added logging throughout for easier debugging

### Changed
- **Refactored code structure** - Eliminated code duplication across sensor and binary_sensor files
- **Enhanced type safety** - Added comprehensive type hints and documentation
- **Improved logging** - Debug and warning logs for state changes and errors

### Fixed
- **Error resilience** - Graceful handling of missing entities and invalid states
- **Safer attribute access** - Protected access to Nord Pool data attributes

## [0.2.0] - 2025-01-10

### Added
- **Intelligent 15-minute slot selection** for discharge and charging
- **Battery capacity-aware scheduling** - respects available energy
- **Energy optimizer** - calculates optimal slots based on battery state
- **Automation switches** for toggling features:
  - Enable Forced Charging (default: OFF for solar-only)
  - Enable Forced Discharge (default: ON)
  - Enable Export Management (default: ON)
- **Solar-first operation mode** - designed for selling excess solar
- **Detailed slot information** in sensor attributes (time, energy, price, revenue)
- **Real-time discharge/charge detection** - binary sensors check if currently in active slot

### Changed
- **Default behavior**: Discharge enabled, charging disabled (solar-first mode)
- Sensors now show detailed 15-min slot information with energy amounts
- Binary sensors respect switch states for automation control
- Improved arbitrage detection with battery capacity consideration

### Fixed
- Slot selection now properly handles both 15-min and hourly periods
- Battery capacity calculations prevent over-scheduling

## [0.1.0] - 2025-01-10

### Added
- Initial release
- Configuration flow for easy setup
- Nord Pool price integration
- Battery level and capacity monitoring
- Optional solar power integration
- Arbitrage opportunity detection sensor
- Smart charging/discharging binary sensors
- Low price and export profitable detection
- Configurable number inputs for all parameters:
  - Forced discharge hours
  - Minimum export price
  - Minimum forced sell price
  - Maximum force charge price
  - Force charging hours
  - Force charge target
  - Minimum battery discharge level
  - Minimum solar power threshold
- Battery protection features
- Solar override capability
- Export management
- Comprehensive documentation
- HACS integration support

### Known Limitations
- Some sensor implementations are pending full completion
- Dashboard card not yet included (manual YAML configuration required)
- No historical analytics yet
- No multi-day forecasting

[0.1.0]: https://github.com/Tsopic/battery_energy_trading/releases/tag/v0.1.0<|MERGE_RESOLUTION|>--- conflicted
+++ resolved
@@ -2,7 +2,6 @@
 
 All notable changes to this project will be documented in this file.
 
-<<<<<<< HEAD
 ## [0.15.0] - 2025-10-31
 
 ### Added - Automatic Energy Trading 🤖
@@ -114,7 +113,7 @@
 No breaking changes. Existing setups continue to work unchanged. New features are opt-in via dashboard buttons or service calls.
 
 ---
-=======
+
 ## [0.12.0] - 2025-10-07
 
 ### Changes
@@ -143,7 +142,6 @@
 - fix: complete dashboard Jinja2 template removal
 - fix: replace Jinja2 templates with manual Nord Pool entity ID in dashboard
 
->>>>>>> 42a75998
 
 ## [0.14.0] - 2025-10-06
 
