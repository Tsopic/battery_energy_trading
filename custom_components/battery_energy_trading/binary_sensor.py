--- conflicted
+++ resolved
@@ -220,10 +220,21 @@
             if not raw_today:
                 return False
 
+            # Get tomorrow's prices and multi-day optimization setting
+            raw_tomorrow = nordpool_state.attributes.get("raw_tomorrow")
+            multiday_enabled = self._get_switch_state(SWITCH_ENABLE_MULTIDAY_OPTIMIZATION)
+
+            # Get solar forecast data if available
+            solar_forecast_data = None
+            if self._solar_forecast_entity and multiday_enabled:
+                solar_forecast_state = self.hass.states.get(self._solar_forecast_entity)
+                if solar_forecast_state:
+                    solar_forecast_data = solar_forecast_state.attributes
+
             # 0 = unlimited (use battery capacity limit only)
             max_hours = None if forced_discharge_hours == 0 else forced_discharge_hours
 
-            # Get discharge slots using shared optimizer
+            # Get discharge slots using shared optimizer with multi-day support
             discharge_slots = self._optimizer.select_discharge_slots(
                 raw_today,
                 min_sell_price,
@@ -231,6 +242,9 @@
                 battery_level,
                 discharge_rate=discharge_rate,
                 max_hours=max_hours,
+                raw_tomorrow=raw_tomorrow,
+                solar_forecast_data=solar_forecast_data,
+                multiday_enabled=multiday_enabled,
             )
 
             # Check if we're currently in a discharge slot
@@ -238,40 +252,6 @@
         except Exception as err:
             _LOGGER.error("Error checking forced discharge state: %s", err, exc_info=True)
             return False
-
-<<<<<<< HEAD
-        # Get tomorrow's prices and multi-day optimization setting
-        raw_tomorrow = nordpool_state.attributes.get("raw_tomorrow")
-        multiday_enabled = self._get_switch_state(SWITCH_ENABLE_MULTIDAY_OPTIMIZATION)
-
-        # Get solar forecast data if available
-        solar_forecast_data = None
-        if self._solar_forecast_entity and multiday_enabled:
-            solar_forecast_state = self.hass.states.get(self._solar_forecast_entity)
-            if solar_forecast_state:
-                solar_forecast_data = solar_forecast_state.attributes
-
-        # 0 = unlimited (use battery capacity limit only)
-        max_hours = None if forced_discharge_hours == 0 else forced_discharge_hours
-
-        # Get discharge slots using shared optimizer with multi-day support
-        discharge_slots = self._optimizer.select_discharge_slots(
-            raw_today,
-            min_sell_price,
-            battery_capacity,
-            battery_level,
-            discharge_rate=discharge_rate,
-            max_hours=max_hours,
-            raw_tomorrow=raw_tomorrow,
-            solar_forecast_data=solar_forecast_data,
-            multiday_enabled=multiday_enabled,
-        )
-
-        # Check if we're currently in a discharge slot
-        return self._optimizer.is_current_slot_selected(discharge_slots)
-
-=======
->>>>>>> c7ee22af
 
 class LowPriceSensor(BatteryTradingBinarySensor):
     """Binary sensor for low price detection."""
