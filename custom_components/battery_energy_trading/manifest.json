{
  "domain": "battery_energy_trading",
  "name": "Battery Energy Trading",
  "codeowners": [
    "@Tsopic"
  ],
  "config_flow": true,
  "dependencies": [],
  "documentation": "https://github.com/Tsopic/battery_energy_trading",
  "iot_class": "local_polling",
  "issue_tracker": "https://github.com/Tsopic/battery_energy_trading/issues",
  "requirements": [],
<<<<<<< HEAD
  "version": "0.5.4"
=======
  "version": "0.6.0"
>>>>>>> 84cfdf1b
}<|MERGE_RESOLUTION|>--- conflicted
+++ resolved
@@ -10,9 +10,5 @@
   "iot_class": "local_polling",
   "issue_tracker": "https://github.com/Tsopic/battery_energy_trading/issues",
   "requirements": [],
-<<<<<<< HEAD
-  "version": "0.5.4"
-=======
-  "version": "0.6.0"
->>>>>>> 84cfdf1b
+  "version": "0.6.1"
 }